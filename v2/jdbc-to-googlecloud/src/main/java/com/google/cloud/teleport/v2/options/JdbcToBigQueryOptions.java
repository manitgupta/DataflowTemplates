--- conflicted
+++ resolved
@@ -54,16 +54,11 @@
       },
       groupName = "Source",
       description = "JDBC connection URL string.",
-<<<<<<< HEAD
-      helpText = "The JDBC connection URL string. You can pass in this value as a string that's encrypted with a Cloud KMS key and then Base64-encoded. Remove whitespace characters from the Base64-encoded string.",
-      example = "jdbc:oracle:thin:@some-host:port:sid")
-=======
       helpText =
           "The JDBC connection URL string. You can pass in this "
               + "value as a string that's encrypted with a Cloud KMS key and then Base64-encoded. "
               + "Remove whitespace characters from the Base64-encoded string.",
       example = "jdbc:mysql://some-host:3306/sampledb")
->>>>>>> af976dae
   String getConnectionURL();
 
   void setConnectionURL(String connectionURL);
@@ -74,16 +69,12 @@
       regexes = {"^[a-zA-Z0-9_;!*&=@#-:\\/]+$"},
       groupName = "Source",
       description = "JDBC connection property string.",
-<<<<<<< HEAD
-      helpText = "The properties string to use for the JDBC connection. The format of the string must be `[propertyName=property;]*`.",
-=======
       helpText =
           "Optional: The properties string to use for the JDBC connection. The format of the string must "
               + "be `[propertyName=property;]*`."
               + "For more information, see "
               + "Configuration Properties (https://dev.mysql.com/doc/connector-j/8.1/en/connector-j-reference-configuration-properties.html) "
               + "in the MySQL documentation.",
->>>>>>> af976dae
       example = "unicode=true;characterEncoding=UTF-8")
   String getConnectionProperties();
 
@@ -96,12 +87,8 @@
       groupName = "Source",
       description = "JDBC connection username.",
       helpText =
-<<<<<<< HEAD
-          "The username to use for the JDBC connection. You can pass in this value as a string that's encrypted with a Cloud KMS key and then Base64-encoded. Remove whitespace characters from the Base64-encoded string.")
-=======
           "The username to use for the JDBC connection. You can pass in this value as a string that's encrypted with a Cloud KMS "
               + "key and then Base64-encoded.")
->>>>>>> af976dae
   String getUsername();
 
   void setUsername(String username);
@@ -112,12 +99,8 @@
       groupName = "Source",
       description = "JDBC connection password.",
       helpText =
-<<<<<<< HEAD
-          "The password to use for the JDBC connection. You can pass in this value as a string that's encrypted with a Cloud KMS key and then Base64-encoded. Remove whitespace characters from the Base64-encoded string.")
-=======
           "The password to use for the JDBC connection. You can pass in this value as a string that's encrypted with a Cloud KMS "
               + "key and then Base64-encoded.")
->>>>>>> af976dae
   String getPassword();
 
   void setPassword(String password);
@@ -128,13 +111,9 @@
       regexes = {"^.+$"},
       groupName = "Source",
       description = "JDBC source SQL query",
-<<<<<<< HEAD
-      helpText = "Optional when using partitions. The query to run on the source to extract the data. Either query OR both table AND PartitionColumn must be specified.",
-=======
       helpText =
           "The query to run on the source to extract the data."
               + "Required when not using partitions.",
->>>>>>> af976dae
       example = "select * from sampledb.sample_table")
   String getQuery();
 
@@ -146,12 +125,8 @@
       order = 8,
       groupName = "Target",
       description = "BigQuery output table",
-<<<<<<< HEAD
-      helpText = "The BigQuery output table location.",
-=======
       helpText =
           "The BigQuery output table location, in the format <PROJECT_ID>:<DATASET_NAME>.<TABLE_NAME>.",
->>>>>>> af976dae
       example = "<my-project>:<my-dataset>.<my-table>")
   String getOutputTable();
 
@@ -172,14 +147,9 @@
       groupName = "Source",
       description = "Google Cloud KMS key",
       helpText =
-<<<<<<< HEAD
           "The Cloud KMS encryption key to use to decrypt the username, password, and connection string. If you  "
               + "pass in a Cloud KMS key, you must also encrypt the username, password, and connection string.",
       example = "projects/your-project/locations/global/keyRings/your-keyring/cryptoKeys/your-key")
-=======
-          "The Cloud KMS encryption key to use to decrypt the username, password, and connection string. If you pass "
-              + "in a Cloud KMS key, you must also encrypt the username, password, and connection string.")
->>>>>>> af976dae
   String getKMSEncryptionKey();
 
   void setKMSEncryptionKey(String keyName);
@@ -217,12 +187,8 @@
       groupName = "Source",
       description = "The name of a column of numeric type that will be used for partitioning.",
       helpText =
-<<<<<<< HEAD
-          "Required when using partitions. The name of a column to use for partitioning. Only numeric columns are supported.")
-=======
           "The name of a column to use for partitioning. Only numeric columns are supported. "
               + "Required when using partitions.")
->>>>>>> af976dae
   String getPartitionColumn();
 
   void setPartitionColumn(String partitionColumn);
@@ -233,14 +199,9 @@
       groupName = "Source",
       description = "Name of the table in the external database.",
       helpText =
-<<<<<<< HEAD
-          "Required when using partitions. The table to extract the data from. This parameter also accepts a subquery in parentheses.",
-      example = "(select id, name from Person) as subq")
-=======
           "The table to extract the data from. This parameter also accepts a subquery in parentheses. "
               + "Required when using partitions.",
       example = "Person or (select id, name from Person) as subq")
->>>>>>> af976dae
   String getTable();
 
   void setTable(String table);
@@ -251,11 +212,7 @@
       groupName = "Source",
       description = "The number of partitions.",
       helpText =
-<<<<<<< HEAD
-          "The number of partitions to use. If not specified, a conservative number is assumed by the worker.")
-=======
           "The number of partitions to use. If not specified, the worker uses a conservative number of partitions.")
->>>>>>> af976dae
   Integer getNumPartitions();
 
   void setNumPartitions(Integer numPartitions);
