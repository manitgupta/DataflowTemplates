--- conflicted
+++ resolved
@@ -44,13 +44,8 @@
     @TemplateParameter.GcsWriteFolder(
         order = 2,
         description = "Output file directory in Cloud Storage",
-<<<<<<< HEAD
-        helpText = "The Cloud Storage path where output text files are written. Add / at the end.",
-        example = "gs://your-bucket/your-path")
-=======
         helpText = "The Cloud Storage path prefix that specifies where the data is written.",
         example = "gs://mybucket/somefolder/")
->>>>>>> 3a154b6a
     ValueProvider<String> getTextWritePrefix();
 
     void setTextWritePrefix(ValueProvider<String> textWritePrefix);
